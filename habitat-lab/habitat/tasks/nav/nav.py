--- conflicted
+++ resolved
@@ -970,11 +970,8 @@
             List[Tuple[float, float, float]]
         ] = None
         self._distance_to = self._config.distance_to
-<<<<<<< HEAD
         self._distance_from = self._config.distance_from
         self._goals_attr = self._config.goals_attr
-=======
->>>>>>> 79ef7157
 
         super().__init__(**kwargs)
 
@@ -989,10 +986,7 @@
 
     def reset_metric(self, episode, *args: Any, **kwargs: Any):
         self._previous_position = None
-<<<<<<< HEAD
         self._metric = None
-=======
->>>>>>> 79ef7157
         if self._distance_to == "VIEW_POINTS":
             self._episode_view_points = [
                 view_point.agent_state.position
@@ -1012,7 +1006,6 @@
         if self._previous_position is None or not np.allclose(
             self._previous_position, current_position, atol=1e-4
         ):
-<<<<<<< HEAD
             if self._distance_to == "EUCLIDEAN_POINT":
                 distance_to_target = min(
                     [
@@ -1025,9 +1018,6 @@
                     ]
                 )
             elif self._distance_to == "POINT":
-=======
-            if self._distance_to == "POINT":
->>>>>>> 79ef7157
                 distance_to_target = self._sim.geodesic_distance(
                     current_position,
                     [
@@ -1179,11 +1169,8 @@
         r"""Update ``_metric``, this method is called from ``Env`` on each
         ``step``.
         """
-<<<<<<< HEAD
         rotate_action(self._sim, direction="right")
-=======
-
->>>>>>> 79ef7157
+
         return self._sim.step(HabitatSimActions.turn_right)
 
 
@@ -1199,11 +1186,8 @@
         ``step``.
         """
         task.is_stop_called = True  # type: ignore
-<<<<<<< HEAD
         task._is_navmesh_violated = False
         return self._sim.get_observations_at()  # type: ignore
-=======
->>>>>>> 79ef7157
 
 
 @registry.register_task_action
